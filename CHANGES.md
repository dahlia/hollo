--- conflicted
+++ resolved
@@ -1,6 +1,5 @@
 # Hollo changelog
 
-<<<<<<< HEAD
 ## Version 0.4.0
 
 To be released.
@@ -10,132 +9,6 @@
   and bookmarks.
 
 - The profile page now shows a user's cover image if they have one.
-=======
-Version 0.4.0
--------------
-
-To be released.
-
- -  Now you can import and export your data from the administration dashboard
-    in CSV format: follows, lists, accounts you muted, accounts you blocked,
-    and bookmarks.
-
- -  The profile page now shows a user's cover image if they have one.
-
-
-Version 0.3.1
--------------
-
-Released on December 13, 2024.
-
- -  Fixed a bug where `Undo(Like)` activities on a `Question` object had not
-    been handled correctly.
-
- -  Fixed a bug where `EmojiReact` activities on a `Question` object had not
-    been handled correctly.
-
- -  Fixed a bug where `Undo(EmojiReact)` activities on a `Question` object had
-    not been handled correctly.
-
-
-Version 0.3.0
--------------
-
-Released on December 1, 2024.
-
- -  Added support for local filesystem storage for media files.
-    You can now configure `DRIVE_DISK=fs` and `FS_ASSET_PATH` to store media
-    files in the local filesystem.  [[#59]]
-
-     -  Added `DRIVE_DISK` environment variable.
-     -  Added `FS_ASSET_PATH` environment variable.
-     -  Added `ASSET_URL_BASE` environment variable to replace `S3_URL_BASE`.
-     -  Deprecated `S3_URL_BASE` environment variable in favor of
-        `ASSET_URL_BASE`.
-
- -  Added support for Sentry.
-
-     -  Added `SENTRY_DSN` environment variable.
-
- -  Added pagination to the profile page.  [[#40]]
-
- -  Upgrade Fedify to 1.3.0
-
-[#40]: https://github.com/dahlia/hollo/issues/40
-[#59]: https://github.com/dahlia/hollo/pull/59
-
-
-Version 0.2.4
--------------
-
-Released on December 13, 2024.
-
- -  Fixed a bug where `Undo(Like)` activities on a `Question` object had not
-    been handled correctly.
-
- -  Fixed a bug where `EmojiReact` activities on a `Question` object had not
-    been handled correctly.
-
- -  Fixed a bug where `Undo(EmojiReact)` activities on a `Question` object had
-    not been handled correctly.
-
-
-Version 0.2.3
--------------
-
-Released on November 22, 2024.
-
- -  Fixed a bug where followees and followers that had not been approved
-    follow requests had been shown in the followees and followers lists.
-
- -  Fixed a bug where followees and followers had been listed in the wrong
-    order in the followees and followers lists.  [[#71]]
-
- -  Upgrade Fedify to 1.2.7.
-
-[#71]: https://github.com/dahlia/hollo/issues/71
-
-
-Version 0.2.2
--------------
-
-Released on November 7, 2024.
-
- -  Fixed a bug where replies without mention had not shown up in
-    the notifications.  [[#62]]
-
-[#62]: https://github.com/dahlia/hollo/issues/62
-
-
-Version 0.2.1
--------------
-
-Released on November 4, 2024.
-
- -  Fixed a bug where posts from some ActivityPub software (e.g., Misskey,
-    Sharkey, Akkoma) had empty `url` fields, causing them to be displayed
-    incorrectly in client apps.  [[#58]]
-
-
-Version 0.2.0
--------------
-
-Released on November 3, 2024.
-
- -  Dropped support for Redis.
-
- -  Added two-factor authentication support.  [[#38]]
-
- -  Custom emojis now can be deleted from the administration dashboard.
-
- -  Renamed the *Data* menu from the administration dashboard to *Federation*.
-
-     -  Now posts also can be force-refreshed.
-     -  Now the number of messages in the task queue is shown.
-
- -  Added support for reporting remote accounts and posts.
-    [[#41] by Emelia Smith]
->>>>>>> 32b0aea4
 
 ## Version 0.3.1
 
@@ -272,68 +145,6 @@
 [#43]: https://github.com/dahlia/hollo/pull/43
 [#47]: https://github.com/dahlia/hollo/pull/47
 [#53]: https://github.com/dahlia/hollo/pull/53
-<<<<<<< HEAD
-=======
-
-
-Version 0.1.7
--------------
-
-Released on November 4, 2024.
-
- -  Fixed a bug where posts from some ActivityPub software (e.g., Misskey,
-    Sharkey, Akkoma) had empty `url` fields, causing them to be displayed
-    incorrectly in client apps.  [[#58]]
-
-[#58]: https://github.com/dahlia/hollo/issues/58
-
-
-Version 0.1.6
--------------
-
-Released on October 30, 2024.
-
- -  Fixed a bug where followers-only posts from accounts that had had set
-    their follower lists to private had been recognized as direct messages.
-    Even after upgrading to this version, such accounts need to be force-refreshed
-    from the administration dashboard to fix the issue.
-
- -  Fixed the federated (public) timeline showing the shared posts from
-    the blocked or muted accounts.
-
- -  Fixed the list timeline showing the shared posts from the blocked or muted
-    accounts.
-
-
-Version 0.1.5
--------------
-
-Released on October 30, 2024.
-
- -  Fixed the profile page showing the shared posts from the blocked or muted
-    accounts.
-
-
-Version 0.1.4
--------------
-
-Released on October 30, 2024.
-
- -  Fixed the home timeline showing the shared posts from the blocked or muted
-    accounts.
-
-
-Version 0.1.3
--------------
-
-Released on October 27, 2024.
-
- -  Fixed incorrect handling of relative path URIs in `Link` headers with
-    `rel=alternate`.  This caused inoperability with some software such as
-    GoToSocial.
- -  It now sends `Delete(Person)` activity to followees besides followers
-    when a user deletes their account.
->>>>>>> 32b0aea4
 
 ## Version 0.1.7
 
